[tool.poetry]
name = "coinbase-agentkit"
version = "0.2.0"
description = "Coinbase AgentKit"
authors = ["John Peterson <john.peterson@coinbase.com>"]
readme = "README.md"
license = "Apache-2.0"
keywords = ["coinbase", "sdk", "crypto", "cdp", "agentkit", "ai", "agent"]
packages = [
    { include = "coinbase_agentkit" },
]

[tool.poetry.dependencies]
python = "^3.10"
cdp-sdk = "0.21.0"
pydantic = "^2.0"
web3 = "^7.6.0"
python-dotenv = "^1.0.1"
requests = "^2.31.0"
<<<<<<< HEAD
opengradient = "^0.4.5"
=======
allora-sdk = "^0.2.0"
paramiko = "^3.5.1"
>>>>>>> eafd0fd5

[tool.poetry.scripts]
check-description-length = "scripts.check_description_length:main"
generate-action-provider = "scripts.generate_action_provider.main:main"

[tool.poetry.group.dev.dependencies]
ruff = "^0.7.1"
mypy = "^1.13.0"
pytest = "^8.3.3"
pytest-cov = "^6.0.0"
sphinx = "^8.0.2"
sphinx-autobuild = "^2024.9.19"
sphinxcontrib-napoleon = "^0.7"
sphinx-autodoc-typehints = "^2.4.4"
myst-parser = "^4.0.0"
ruff-lsp = "^0.0.58"
python-lsp-server = "^1.12.0"
tweepy = "^4.15.0"
towncrier = "^24.8.0"
jinja2 = "^3.1.3"
typer = "^0.9.0"
prompt-toolkit = "^3.0.50"
questionary = "^2.1.0"
rich = "^13.7.1"
pillow = "^11.1.0"

[build-system]
requires = ["poetry-core"]
build-backend = "poetry.core.masonry.api"

[tool.mypy]
python_version = "3.10"
strict = true
ignore_missing_imports = true

[tool.ruff]
line-length = 100
target-version = "py310"
exclude = ["./build/**", "./dist/**", "./docs/**"]

[tool.ruff.lint]
select = ["E", "F", "I", "N", "W", "D", "UP", "B", "C4", "SIM", "RUF"]
ignore = ["D213", "D203", "D100", "D104", "D107", "E501"]

[tool.ruff.format]
quote-style = "double"
indent-style = "space"
skip-magic-trailing-comma = false
line-ending = "auto"

[tool.ruff.lint.isort]
known-first-party = ["coinbase_agentkit, cdp"]
combine-as-imports = true

[tool.towncrier]
package = "coinbase_agentkit"
filename = "CHANGELOG.md"
directory = "changelog.d/"
title_format = "## [{version}] - {project_date}"
issue_format = "[#{issue}](https://github.com/coinbase/agentkit/pull/{issue})"

[tool.towncrier.fragment.feature]
name = "Added"

[tool.towncrier.fragment.bugfix]
name = "Fixed"

[tool.pytest.ini_options]
addopts = "-m 'not e2e'"
markers = [
    "e2e: marks tests as end-to-end tests that interact with real services",
    "manual: marks tests that should only be run manually (e.g., tests that incur costs)"
]<|MERGE_RESOLUTION|>--- conflicted
+++ resolved
@@ -17,12 +17,8 @@
 web3 = "^7.6.0"
 python-dotenv = "^1.0.1"
 requests = "^2.31.0"
-<<<<<<< HEAD
-opengradient = "^0.4.5"
-=======
 allora-sdk = "^0.2.0"
 paramiko = "^3.5.1"
->>>>>>> eafd0fd5
 
 [tool.poetry.scripts]
 check-description-length = "scripts.check_description_length:main"
