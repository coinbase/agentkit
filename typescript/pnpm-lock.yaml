--- conflicted
+++ resolved
@@ -14052,8 +14052,6 @@
       '@jest/types': 29.6.3
       babel-jest: 29.7.0(@babel/core@7.26.10)
 
-<<<<<<< HEAD
-=======
   ts-node@10.9.2(@types/node@18.19.83)(typescript@5.8.2):
     dependencies:
       '@cspotcode/source-map-support': 0.8.1
@@ -14072,7 +14070,6 @@
       v8-compile-cache-lib: 3.0.1
       yn: 3.1.1
 
->>>>>>> bfed1a07
   ts-node@10.9.2(@types/node@20.17.27)(typescript@5.8.2):
     dependencies:
       '@cspotcode/source-map-support': 0.8.1
