--- conflicted
+++ resolved
@@ -43,11 +43,8 @@
     "@alloralabs/allora-sdk": "^0.1.0",
     "@coinbase/coinbase-sdk": "^0.20.0",
     "@jup-ag/api": "^6.0.39",
-<<<<<<< HEAD
     "@magiceden/magiceden-sdk": "1.0.0-beta.2",
-=======
     "@privy-io/public-api": "^2.18.5",
->>>>>>> 1bf82ff0
     "@privy-io/server-auth": "^1.18.4",
     "@solana/spl-token": "^0.4.12",
     "@solana/web3.js": "^1.98.0",
